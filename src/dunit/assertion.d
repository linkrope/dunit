//          Copyright Juan Manuel Cabo 2012.
//          Copyright Mario Kröplin 2016.
// Distributed under the Boost Software License, Version 1.0.
//    (See accompanying file LICENSE_1_0.txt or copy at
//          http://www.boost.org/LICENSE_1_0.txt)

module dunit.assertion;

import core.thread;
import core.time;
import std.algorithm;
import std.array;
import std.conv;
import std.range;
import std.string;
import std.traits;

/**
 * Thrown on an assertion failure.
 */
class AssertException : Exception
{
    @safe pure nothrow this(string msg,
            string file = __FILE__,
            size_t line = __LINE__,
            Throwable next = null)
    {
        super(msg.empty ? "Assertion failure" : msg, file, line, next);
    }
}

/**
 * Thrown on an assertion failure.
 */
class AssertAllException : AssertException
{
    AssertException[] exceptions;

    @safe pure nothrow this(AssertException[] exceptions,
            string file = __FILE__,
            size_t line = __LINE__,
            Throwable next = null)
    {
        string msg = heading(exceptions.length);

        exceptions.each!(exception => msg ~= '\n' ~ exception.description);
        this.exceptions = exceptions;
        super(msg, file, line, next);
    }

    @safe pure nothrow static string heading(size_t count)
    {
        if (count == 1)
            return "1 assertion failure:";
        else
            return text(count, " assertion failures:");
    }
}

@safe pure nothrow string description(Throwable throwable)
{
    with (throwable)
    {
        if (file.empty)
            return text(typeid(throwable).name, ": ", msg);
        else
            return text(typeid(throwable).name, "@", file, "(", line, "): ", msg);
    }
}

/**
 * Asserts that a condition is true.
 * Throws: AssertException otherwise
 */
void assertTrue(bool condition, lazy string msg = null,
        string file = __FILE__,
        size_t line = __LINE__)
{
    if (condition)
        return;

    fail(msg, file, line);
}

///
unittest
{
    assertTrue(true);

    auto exception = expectThrows!AssertException(assertTrue(false));

    assertEquals("Assertion failure", exception.msg);
}

/**
 * Asserts that a condition is false.
 * Throws: AssertException otherwise
 */
void assertFalse(bool condition, lazy string msg = null,
        string file = __FILE__,
        size_t line = __LINE__)
{
    if (!condition)
        return;

    fail(msg, file, line);
}

///
unittest
{
    assertFalse(false);

    auto exception = expectThrows!AssertException(assertFalse(true));

    assertEquals("Assertion failure", exception.msg);
}

/**
 * Asserts that the string values are equal.
 * Throws: AssertException otherwise
 */
void assertEquals(T, U)(T expected, U actual, lazy string msg = null,
        string file = __FILE__,
        size_t line = __LINE__)
    if (isSomeString!T)
{
    import dunit.diff : description;

    if (expected == actual)
        return;

    string header = (msg.empty) ? null : msg ~ "; ";

    fail(header ~ description(expected.to!string, actual.to!string),
            file, line);
}

///
unittest
{
    assertEquals("foo", "foo");

    auto exception = expectThrows!AssertException(assertEquals("bar", "baz"));

    assertEquals("expected: <ba<r>> but was: <ba<z>>", exception.msg);
}

/**
 * Asserts that the floating-point values are approximately equal.
 * Throws: AssertException otherwise
 */
void assertEquals(T, U)(T expected, U actual, lazy string msg = null,
        string file = __FILE__,
        size_t line = __LINE__)
    if (isFloatingPoint!T || isFloatingPoint!U)
{
    import std.math : approxEqual;

    if (approxEqual(expected, actual))
        return;

    string header = (msg.empty) ? null : msg ~ "; ";

    fail(header ~ format("expected: <%s> but was: <%s>", expected, actual),
            file, line);
}

///
unittest
{
    assertEquals(1, 1.01);

    auto exception = expectThrows!AssertException(assertEquals(1, 1.1));

    assertEquals("expected: <1> but was: <1.1>", exception.msg);
}

/**
 * Asserts that the values are equal.
 * Throws: AssertException otherwise
 */
void assertEquals(T, U)(T expected, U actual, lazy string msg = null,
        string file = __FILE__,
        size_t line = __LINE__)
    if (!isSomeString!T && !isFloatingPoint!T && !isFloatingPoint!U)
{
    if (expected == actual)
        return;

    string header = (msg.empty) ? null : msg ~ "; ";

    fail(header ~ format("expected: <%s> but was: <%s>", expected, actual),
            file, line);
}

///
unittest
{
    assertEquals(42, 42);

    auto exception = expectThrows!AssertException(assertEquals(42, 24));

    assertEquals("expected: <42> but was: <24>", exception.msg);
}

///
unittest
{
    Object foo = new Object();
    Object bar = null;

    assertEquals(foo, foo);
    assertEquals(bar, bar);

    auto exception = expectThrows!AssertException(assertEquals(foo, bar));

    assertEquals("expected: <object.Object> but was: <null>", exception.msg);
}

/**
 * Asserts that the arrays are equal.
 * Throws: AssertException otherwise
 */
void assertArrayEquals(T, U)(in T[] expected, in U[] actual, lazy string msg = null,
        string file = __FILE__,
        size_t line = __LINE__)
{
    assertRangeEquals(expected, actual,
            msg,
            file, line);
}

/**
 * Asserts that the associative arrays are equal.
 * Throws: AssertException otherwise
 */
void assertArrayEquals(T, U, V)(in T[V] expected, in U[V] actual, lazy string msg = null,
        string file = __FILE__,
        size_t line = __LINE__)
{
    string header = (msg.empty) ? null : msg ~ "; ";

    foreach (key; expected.byKey)
        if (key in actual)
        {
            assertEquals(expected[key], actual[key],
                    // format string key with double quotes
                    format(header ~ "mismatch at key %(%s%)", [key]),
                    file, line);
        }

    auto difference = setSymmetricDifference(expected.keys.sort(), actual.keys.sort());

    assertEmpty(difference,
            "key mismatch; difference: %(%s, %)".format(difference));
}

///
unittest
{
    double[string] expected = ["foo": 1, "bar": 2];

    assertArrayEquals(expected, ["foo": 1, "bar": 2]);

    AssertException exception;

    exception = expectThrows!AssertException(assertArrayEquals(expected, ["foo": 2]));
    assertEquals(`mismatch at key "foo"; expected: <1> but was: <2>`, exception.msg);
    exception = expectThrows!AssertException(assertArrayEquals(expected, ["foo": 1]));
    assertEquals(`key mismatch; difference: "bar"`, exception.msg);
}

/**
 * Asserts that the ranges are equal.
 * Throws: AssertException otherwise
 */
void assertRangeEquals(R1, R2)(R1 expected, R2 actual, lazy string msg = null,
        string file = __FILE__,
        size_t line = __LINE__)
    if (isInputRange!R1 && isInputRange!R2 && is(typeof(expected.front == actual.front)))
{
    string header = (msg.empty) ? null : msg ~ "; ";
    size_t index = 0;

    for (; !expected.empty && ! actual.empty; ++index, expected.popFront, actual.popFront)
    {
        assertEquals(expected.front, actual.front,
                header ~ format("mismatch at index %s", index),
                file, line);
    }
    assertEmpty(expected,
            header ~ format("length mismatch at index %s; ", index) ~
            format("expected: <%s> but was: empty", expected.front),
            file, line);
    assertEmpty(actual,
            header ~ format("length mismatch at index %s; ", index) ~
            format("expected: empty but was: <%s>", actual.front),
            file, line);
}

///
unittest
{
    double[] expected = [0, 1];

    assertRangeEquals(expected, [0, 1]);

    AssertException exception;

    exception = expectThrows!AssertException(assertRangeEquals(expected, [0, 1.2, 3]));
    assertEquals("mismatch at index 1; expected: <1> but was: <1.2>", exception.msg);
    exception = expectThrows!AssertException(assertRangeEquals(expected, [0]));
    assertEquals("length mismatch at index 1; expected: <1> but was: empty", exception.msg);
    exception = expectThrows!AssertException(assertRangeEquals(expected, [0, 1, 2]));
    assertEquals("length mismatch at index 2; expected: empty but was: <2>", exception.msg);
    exception = expectThrows!AssertException(assertArrayEquals("bar", "baz"));
    assertEquals("mismatch at index 2; expected: <r> but was: <z>", exception.msg);
}

/**
 * Asserts that the value is empty.
 * Throws: AssertException otherwise
 */
void assertEmpty(T)(T actual, lazy string msg = null,
        string file = __FILE__,
        size_t line = __LINE__)
{
    if (actual.empty)
        return;

    fail(msg, file, line);
}

///
unittest
{
    assertEmpty([]);

    auto exception = expectThrows!AssertException(assertEmpty([1, 2, 3]));

    assertEquals("Assertion failure", exception.msg);
}

/**
 * Asserts that the value is not empty.
 * Throws: AssertException otherwise
 */
void assertNotEmpty(T)(T actual, lazy string msg = null,
        string file = __FILE__,
        size_t line = __LINE__)
{
    if (!actual.empty)
        return;

    fail(msg, file, line);
}

///
unittest
{
    assertNotEmpty([1, 2, 3]);

    auto exception = expectThrows!AssertException(assertNotEmpty([]));

    assertEquals("Assertion failure", exception.msg);
}

/**
 * Asserts that the value is null.
 * Throws: AssertException otherwise
 */
void assertNull(T)(T actual, lazy string msg = null,
        string file = __FILE__,
        size_t line = __LINE__)
{
    if (actual is null)
        return;

    fail(msg, file, line);
}

///
unittest
{
    Object foo = new Object();

    assertNull(null);

    auto exception = expectThrows!AssertException(assertNull(foo));

    assertEquals("Assertion failure", exception.msg);
}

/**
 * Asserts that the value is not null.
 * Throws: AssertException otherwise
 */
void assertNotNull(T)(T actual, lazy string msg = null,
        string file = __FILE__,
        size_t line = __LINE__)
{
    if (actual !is null)
        return;

    fail(msg, file, line);
}

///
unittest
{
    Object foo = new Object();

    assertNotNull(foo);

    auto exception = expectThrows!AssertException(assertNotNull(null));

    assertEquals("Assertion failure", exception.msg);
}

/**
 * Asserts that the values are the same.
 * Throws: AssertException otherwise
 */
void assertSame(T, U)(T expected, U actual, lazy string msg = null,
        string file = __FILE__,
        size_t line = __LINE__)
{
    if (expected is actual)
        return;

    string header = (msg.empty) ? null : msg ~ "; ";

    fail(header ~ format("expected same: <%s> was not: <%s>", expected, actual),
            file, line);
}

///
unittest
{
    Object foo = new Object();
    Object bar = new Object();

    assertSame(foo, foo);

    auto exception = expectThrows!AssertException(assertSame(foo, bar));

    assertEquals("expected same: <object.Object> was not: <object.Object>", exception.msg);
}

/**
 * Asserts that the values are not the same.
 * Throws: AssertException otherwise
 */
void assertNotSame(T, U)(T expected, U actual, lazy string msg = null,
        string file = __FILE__,
        size_t line = __LINE__)
{
    if (expected !is actual)
        return;

    string header = (msg.empty) ? null : msg ~ "; ";

    fail(header ~ "expected not same",
            file, line);
}

///
unittest
{
    Object foo = new Object();
    Object bar = new Object();

    assertNotSame(foo, bar);

    auto exception = expectThrows!AssertException(assertNotSame(foo, foo));

    assertEquals("expected not same", exception.msg);
}

/**
 * Asserts that all assertions pass.
 * Throws: AssertAllException otherwise
 */
void assertAll(void delegate()[] assertions  ...)
{
    AssertException[] exceptions = null;

    foreach (assertion; assertions)
        try
            assertion();
        catch (AssertException exception)
            exceptions ~= exception;
    if (!exceptions.empty)
    {
        // [Issue 16345] IFTI fails with lazy variadic function in some cases
        const file = null;
        const line = 0;

        throw new AssertAllException(exceptions, file, line);
    }
}

///
unittest
{
    assertAll(
        assertTrue(true),
        assertFalse(false),
    );

    auto exception = expectThrows!AssertException(assertAll(
        assertTrue(false),
        assertFalse(true),
    ));

    assertTrue(exception.msg.canFind("2 assertion failures"), exception.msg);
}

/**
 * Asserts that the expression throws the specified throwable.
 * Throws: AssertException otherwise
 * Returns: the caught throwable
 */
T expectThrows(T : Throwable = Exception, E)(lazy E expression, lazy string msg = null,
        string file = __FILE__,
        size_t line = __LINE__)
{
    try
        expression();
    catch (T throwable)
        return throwable;

    string header = (msg.empty) ? null : msg ~ "; ";

    fail(header ~ format("expected <%s> was not thrown", T.stringof),
            file, line);
    assert(0);
}

///
unittest
{
    import std.exception : enforce;

    auto exception = expectThrows(enforce(false));

    assertEquals("Enforcement failed", exception.msg);
}

///
unittest
{
    auto exception = expectThrows!AssertException(expectThrows(42));

    assertEquals("expected <Exception> was not thrown", exception.msg);
}

/**
 * Fails a test.
 * Throws: AssertException
 */
void fail(string msg = null,
        string file = __FILE__,
        size_t line = __LINE__)
{
    throw new AssertException(msg, file, line);
}

///
unittest
{
    auto exception = expectThrows!AssertException(fail());

    assertEquals("Assertion failure", exception.msg);
}

alias assertGreaterThan = assertOp!">";
alias assertGreaterThanOrEqual = assertOp!">=";
alias assertLessThan = assertOp!"<";
alias assertLessThanOrEqual = assertOp!"<=";

/**
 * Asserts that the condition (lhs op rhs) is satisfied.
 * Throws: AssertException otherwise
 * See_Also: http://d.puremagic.com/issues/show_bug.cgi?id=4653
 */
template assertOp(string op)
{
    void assertOp(T, U)(T lhs, U rhs, lazy string msg = null,
            string file = __FILE__,
            size_t line = __LINE__)
    {
        mixin("if (lhs " ~ op ~ " rhs) return;");

        string header = (msg.empty) ? null : msg ~ "; ";

        fail("%scondition (%s %s %s) not satisfied".format(header, lhs, op, rhs),
                file, line);
    }
}

///
unittest
{
    assertOp!"<"(2, 3);

    auto exception = expectThrows!AssertException(assertOp!">="(2, 3));

    assertEquals("condition (2 >= 3) not satisfied", exception.msg);
}

/**
 * Checks a probe until the timeout expires. The assert error is produced
 * if the probe fails to return 'true' before the timeout.
 *
 * The parameter timeout determines the maximum timeout to wait before
 * asserting a failure (default is 500ms).
 *
 * The parameter delay determines how often the predicate will be
 * checked (default is 10ms).
 *
 * This kind of assertion is very useful to check on code that runs in another
 * thread. For instance, the thread that listens to a socket.
 *
 * Throws: AssertException when the probe fails to become true before timeout
 */
public static void assertEventually(bool delegate() probe,
        Duration timeout = 500.msecs, Duration delay = 10.msecs,
        lazy string msg = null,
        string file = __FILE__,
        size_t line = __LINE__)
{
    const startTime = TickDuration.currSystemTick();

    while (!probe())
    {
        const elapsedTime = cast(Duration)(TickDuration.currSystemTick() - startTime);

        if (elapsedTime >= timeout)
            fail(msg.empty ? "timed out" : msg, file, line);

        Thread.sleep(delay);
    }
}

///
unittest
{
    assertEventually({ static count = 0; return ++count > 23; });

    auto exception = expectThrows!AssertException(assertEventually({ return false; }));

<<<<<<< HEAD
    assertEquals("timed out", exception.msg);
}
=======
    assertEquals("timed out",
            collectExceptionMsg!AssertException(assertEventually({ return false; })));
}


/**
 * Asserts that the expresstion throws an exceotion of type E
 * Throws: AssertException otherwise
 */
void assertThrows(E)(lazy void exp, lazy string msg = null,
        string file = __FILE__,
        size_t line = __LINE__)
{
	try
	{
		// this is expected to throw exception of type E
		exp();
		
		// if we get here, the expected exception was not thrown
		string header = (msg.empty) ? null : msg ~ "; ";
	    fail(header ~ format("expected exception: <%s> was not thrown", fullyQualifiedName!(E)),
	            file, line);
	}
	catch (E)
	{
		// this excption was expected
	}
}

///
unittest
{
	void f(bool b) { assert(b); }

	assertThrows!(AssertError)(f(false));

    assertEquals("expected exception: <core.exception.AssertError> was not thrown",
        collectExceptionMsg!AssertException(assertThrows!(AssertError)(
    		f(tru))
	));
}
>>>>>>> 233d828d
<|MERGE_RESOLUTION|>--- conflicted
+++ resolved
@@ -651,12 +651,7 @@
 
     auto exception = expectThrows!AssertException(assertEventually({ return false; }));
 
-<<<<<<< HEAD
     assertEquals("timed out", exception.msg);
-}
-=======
-    assertEquals("timed out",
-            collectExceptionMsg!AssertException(assertEventually({ return false; })));
 }
 
 
@@ -696,4 +691,3 @@
     		f(tru))
 	));
 }
->>>>>>> 233d828d
